/*
 * Copyright 2020 Spotify AB
 *
 * Licensed under the Apache License, Version 2.0 (the "License");
 * you may not use this file except in compliance with the License.
 * You may obtain a copy of the License at
 *
 *     http://www.apache.org/licenses/LICENSE-2.0
 *
 * Unless required by applicable law or agreed to in writing, software
 * distributed under the License is distributed on an "AS IS" BASIS,
 * WITHOUT WARRANTIES OR CONDITIONS OF ANY KIND, either express or implied.
 * See the License for the specific language governing permissions and
 * limitations under the License.
 */
import React, { useState, useEffect } from 'react';
import {
  Dialog,
  LinearProgress,
  DialogTitle,
  DialogContent,
  DialogActions,
} from '@material-ui/core';
import { JobStage } from '../JobStage/JobStage';
import { useJobPolling } from './useJobPolling';
import { Job } from '../../types';
import { TemplateEntityV1alpha1 } from '@backstage/catalog-model';
import { Button } from '@backstage/core';
import { entityRoute } from '@backstage/plugin-catalog';
import { generatePath } from 'react-router-dom';

type Props = {
  onClose: () => void;
  onComplete: (job: Job) => void;
  jobId: string;
  entity: TemplateEntityV1alpha1 | null;
};

export const JobStatusModal = ({
  onClose,
  jobId,
  onComplete,
  entity,
}: Props) => {
  const job = useJobPolling(jobId);
  const jobStatus = job?.status ?? '';

  const [dialogTitle, setDialogTitle] = useState('Creating component...');

  useEffect(() => {
    if (jobStatus === 'COMPLETED') {
<<<<<<< HEAD
      onComplete(job!);
      setDialogTitle('Successfully created component');
    } else if (jobStatus === 'FAILED') {
      setDialogTitle('Failed to create component');
    }
  }, [jobStatus, onComplete]); // eslint-disable-line react-hooks/exhaustive-deps
=======
      setDialogTitle('Successfully created component');
      onComplete(job);
    } else if (jobStatus === 'FAILED')
      setDialogTitle('Failed to create component');
  }, [jobStatus, onComplete, setDialogTitle]);
>>>>>>> abfa267f

  return (
    <Dialog open onClose={onClose} fullWidth>
      <DialogTitle id="responsive-dialog-title">{dialogTitle}</DialogTitle>
      <DialogContent>
        {!job ? (
          <LinearProgress />
        ) : (
          (job?.stages ?? []).map(step => (
            <JobStage
              log={step.log}
              name={step.name}
              key={step.name}
              startedAt={step.startedAt}
              endedAt={step.endedAt}
              status={step.status}
            />
          ))
        )}
      </DialogContent>
      {entity && (
        <DialogActions>
          <Button
            to={generatePath(`/catalog/${entityRoute.path}`, {
              kind: entity.kind,
              optionalNamespaceAndName: [
                entity.metadata.namespace,
                entity.metadata.name,
              ]
                .filter(Boolean)
                .join(':'),
            })}
          >
            View in catalog
          </Button>
        </DialogActions>
      )}
    </Dialog>
  );
};<|MERGE_RESOLUTION|>--- conflicted
+++ resolved
@@ -49,20 +49,11 @@
 
   useEffect(() => {
     if (jobStatus === 'COMPLETED') {
-<<<<<<< HEAD
+      setDialogTitle('Successfully created component');
       onComplete(job!);
-      setDialogTitle('Successfully created component');
-    } else if (jobStatus === 'FAILED') {
-      setDialogTitle('Failed to create component');
-    }
-  }, [jobStatus, onComplete]); // eslint-disable-line react-hooks/exhaustive-deps
-=======
-      setDialogTitle('Successfully created component');
-      onComplete(job);
     } else if (jobStatus === 'FAILED')
       setDialogTitle('Failed to create component');
   }, [jobStatus, onComplete, setDialogTitle]);
->>>>>>> abfa267f
 
   return (
     <Dialog open onClose={onClose} fullWidth>
