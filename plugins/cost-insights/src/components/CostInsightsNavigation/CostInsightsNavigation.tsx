/*
 * Copyright 2020 Spotify AB
 *
 * Licensed under the Apache License, Version 2.0 (the "License");
 * you may not use this file except in compliance with the License.
 * You may obtain a copy of the License at
 *
 *     http://www.apache.org/licenses/LICENSE-2.0
 *
 * Unless required by applicable law or agreed to in writing, software
 * distributed under the License is distributed on an "AS IS" BASIS,
 * WITHOUT WARRANTIES OR CONDITIONS OF ANY KIND, either express or implied.
 * See the License for the specific language governing permissions and
 * limitations under the License.
 */

import React, { useEffect, useState } from 'react';
import {
  Collapse,
  MenuList,
  MenuItem,
  ListItemIcon,
  ListItemText,
  Typography,
  Badge,
} from '@material-ui/core';
import { useNavigationStyles as useStyles } from '../../utils/styles';
import { useConfig, useScroll } from '../../hooks';
import { findAlways } from '../../utils/assert';
import {
  DefaultNavigation,
  NavigationItem,
  getDefaultNavigationItems,
} from '../../utils/navigation';
import { Maybe, Product } from '../../types';

type CostInsightsNavigationProps = {
  alerts: number;
  products: Maybe<Product[]>;
};

const NavigationMenuItem = ({ navigation, icon, title }: NavigationItem) => {
  const classes = useStyles();
  const { scrollIntoView } = useScroll(navigation);
  return (
    <MenuItem
      button
      data-testid={`menu-item-${navigation}`}
      className={classes.menuItem}
      onClick={scrollIntoView}
    >
      <ListItemIcon className={classes.listItemIcon}>{icon}</ListItemIcon>
      <ListItemText
        primary={<Typography className={classes.title}>{title}</Typography>}
      />
    </MenuItem>
  );
};

export const CostInsightsNavigation = React.memo(
  ({ alerts, products }: CostInsightsNavigationProps) => {
    const classes = useStyles();
    const { icons } = useConfig();
    const [isOpen, setOpen] = useState(false);

    const defaultNavigationItems = getDefaultNavigationItems(alerts);
    const productNavigationItems: NavigationItem[] =
      products?.map(product => ({
        title: product.name,
        navigation: product.kind,
        icon: findAlways(icons, i => i.kind === product.kind).component,
      })) ?? [];

    useEffect(
      function toggleProductMenuItems() {
        if (products?.length) {
          setOpen(true);
        } else {
          setOpen(false);
        }
      },
      [products],
    );

    return (
      <MenuList className={classes.menuList}>
        {defaultNavigationItems.map(item => (
          <NavigationMenuItem
            key={`navigation-menu-item-${item.navigation}`}
            navigation={item.navigation}
            title={item.title}
            icon={
              item.navigation === DefaultNavigation.AlertInsightsHeader ? (
                <Badge badgeContent={alerts} color="secondary">
                  {React.cloneElement(item.icon, {
                    className: classes.navigationIcon,
                  })}
                </Badge>
              ) : (
                React.cloneElement(item.icon, {
                  className: classes.navigationIcon,
                })
              )
            }
          />
        ))}
        <Collapse in={isOpen} timeout={850}>
          {productNavigationItems.map((item: NavigationItem) => (
            <NavigationMenuItem
              key={`navigation-menu-item-${item.navigation}`}
              navigation={item.navigation}
              icon={React.cloneElement(item.icon, {
                className: classes.navigationIcon,
              })}
              title={item.title}
            />
          ))}
        </Collapse>
      </MenuList>
    );
  },
<<<<<<< HEAD
);

const NavigationMenuItem = ({ navigation, icon, title }: NavigationItem) => {
  const classes = useStyles();
  const [, setScroll] = useScroll();

  return (
    <MenuItem
      button
      data-testid={`menu-item-${navigation}`}
      className={classes.menuItem}
      onClick={() => setScroll(navigation)}
    >
      <ListItemIcon className={classes.listItemIcon}>{icon}</ListItemIcon>
      <ListItemText
        primary={<Typography className={classes.title}>{title}</Typography>}
      />
    </MenuItem>
  );
};
=======
);
>>>>>>> 789de4b1
<|MERGE_RESOLUTION|>--- conflicted
+++ resolved
@@ -41,13 +41,13 @@
 
 const NavigationMenuItem = ({ navigation, icon, title }: NavigationItem) => {
   const classes = useStyles();
-  const { scrollIntoView } = useScroll(navigation);
+  const [, setScroll] = useScroll();
   return (
     <MenuItem
       button
       data-testid={`menu-item-${navigation}`}
       className={classes.menuItem}
-      onClick={scrollIntoView}
+      onClick={() => setScroll(navigation)}
     >
       <ListItemIcon className={classes.listItemIcon}>{icon}</ListItemIcon>
       <ListItemText
@@ -119,27 +119,4 @@
       </MenuList>
     );
   },
-<<<<<<< HEAD
-);
-
-const NavigationMenuItem = ({ navigation, icon, title }: NavigationItem) => {
-  const classes = useStyles();
-  const [, setScroll] = useScroll();
-
-  return (
-    <MenuItem
-      button
-      data-testid={`menu-item-${navigation}`}
-      className={classes.menuItem}
-      onClick={() => setScroll(navigation)}
-    >
-      <ListItemIcon className={classes.listItemIcon}>{icon}</ListItemIcon>
-      <ListItemText
-        primary={<Typography className={classes.title}>{title}</Typography>}
-      />
-    </MenuItem>
-  );
-};
-=======
-);
->>>>>>> 789de4b1
+);