{
  "name": "@backstage/plugin-catalog-backend",
<<<<<<< HEAD
  "version": "0.3.0",
=======
  "version": "0.2.2",
>>>>>>> fffca518
  "main": "src/index.ts",
  "types": "src/index.ts",
  "license": "Apache-2.0",
  "private": false,
  "publishConfig": {
    "access": "public",
    "main": "dist/index.cjs.js",
    "types": "dist/index.d.ts"
  },
  "scripts": {
    "start": "backstage-cli backend:dev",
    "build": "backstage-cli backend:build",
    "lint": "backstage-cli lint",
    "test": "backstage-cli test",
    "prepack": "backstage-cli prepack",
    "postpack": "backstage-cli postpack",
    "clean": "backstage-cli clean"
  },
  "dependencies": {
    "@azure/msal-node": "^1.0.0-alpha.8",
    "@backstage/backend-common": "^0.3.1",
    "@backstage/catalog-model": "^0.3.0",
    "@backstage/config": "^0.1.1",
    "@octokit/graphql": "^4.5.6",
    "@types/express": "^4.17.6",
    "@types/ldapjs": "^1.0.9",
    "codeowners-utils": "^1.0.2",
    "core-js": "^3.6.5",
    "cross-fetch": "^3.0.6",
    "express": "^4.17.1",
    "express-promise-router": "^3.0.3",
    "fs-extra": "^9.0.0",
    "git-url-parse": "^11.4.0",
    "knex": "^0.21.6",
    "ldapjs": "^2.2.0",
    "lodash": "^4.17.15",
    "morgan": "^1.10.0",
    "p-limit": "^3.0.2",
    "qs": "^6.9.4",
    "sqlite3": "^5.0.0",
    "uuid": "^8.0.0",
    "winston": "^3.2.1",
    "yaml": "^1.9.2",
    "yn": "^4.0.0",
    "yup": "^0.29.3"
  },
  "devDependencies": {
    "@backstage/cli": "^0.3.1",
    "@backstage/test-utils": "^0.1.3",
    "@types/core-js": "^2.5.4",
    "@types/git-url-parse": "^9.0.0",
    "@types/lodash": "^4.14.151",
    "@types/supertest": "^2.0.8",
    "@types/uuid": "^8.0.0",
    "@types/yup": "^0.29.8",
    "msw": "^0.21.2",
    "supertest": "^4.0.2"
  },
  "files": [
    "dist",
    "migrations/**/*.{js,d.ts}"
  ]
}<|MERGE_RESOLUTION|>--- conflicted
+++ resolved
@@ -1,10 +1,6 @@
 {
   "name": "@backstage/plugin-catalog-backend",
-<<<<<<< HEAD
   "version": "0.3.0",
-=======
-  "version": "0.2.2",
->>>>>>> fffca518
   "main": "src/index.ts",
   "types": "src/index.ts",
   "license": "Apache-2.0",
