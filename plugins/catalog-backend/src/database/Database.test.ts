--- conflicted
+++ resolved
@@ -27,14 +27,10 @@
   Database,
   AddDatabaseLocation,
   DbLocationsRow,
-<<<<<<< HEAD
+  DbLocationsRowWithStatus,
+  DatabaseLocationUpdateLogStatus,
 } from '.';
 import { Entity } from '@backstage/catalog-model';
-=======
-  DbLocationsRowWithStatus,
-  DatabaseLocationUpdateLogStatus,
-} from './types';
->>>>>>> b8bd90b2
 
 describe('Database', () => {
   let database: Knex;
